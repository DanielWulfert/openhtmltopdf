package com.openhtmltopdf.pdfboxout;

import com.openhtmltopdf.extend.FSCacheEx;
import com.openhtmltopdf.extend.FSCacheValue;
import com.openhtmltopdf.outputdevice.helper.BaseRendererBuilder;
import com.openhtmltopdf.pdfboxout.PdfRendererBuilder.CacheStore;

import org.apache.pdfbox.pdmodel.PDDocument;

import java.io.OutputStream;
import java.util.ArrayList;
import java.util.EnumMap;
import java.util.List;
import java.util.Map;

/**
 * This class is internal. DO NOT USE! Just ignore it!
 * 
 * @internal
 */
public class PdfRendererBuilderState extends BaseRendererBuilder.BaseRendererBuilderState {
	/* Internal! */
	PdfRendererBuilderState() {
	}

	public final List<PdfRendererBuilder.AddedFont> _fonts = new ArrayList<PdfRendererBuilder.AddedFont>();
	public OutputStream _os;
	public float _pdfVersion = 1.7f;
	public String _producer;
	public PDDocument pddocument;
<<<<<<< HEAD
        public Map<CacheStore, FSCacheEx<String, FSCacheValue>> _caches = new EnumMap<CacheStore, FSCacheEx<String, FSCacheValue>>(CacheStore.class);
=======
	public String _pdfAConformance;
	public byte[] _colorProfile;
>>>>>>> 02c2a669
}<|MERGE_RESOLUTION|>--- conflicted
+++ resolved
@@ -28,10 +28,7 @@
 	public float _pdfVersion = 1.7f;
 	public String _producer;
 	public PDDocument pddocument;
-<<<<<<< HEAD
         public Map<CacheStore, FSCacheEx<String, FSCacheValue>> _caches = new EnumMap<CacheStore, FSCacheEx<String, FSCacheValue>>(CacheStore.class);
-=======
 	public String _pdfAConformance;
 	public byte[] _colorProfile;
->>>>>>> 02c2a669
 }