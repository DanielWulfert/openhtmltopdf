package com.openhtmltopdf.visualregressiontests;

import java.io.File;
import java.io.IOException;
import static org.junit.Assert.assertTrue;

import org.junit.Before;
import org.junit.BeforeClass;
import org.junit.Ignore;
import org.junit.Test;

import com.openhtmltopdf.visualtest.TestSupport;
import com.openhtmltopdf.visualtest.VisualTester;

public class TextVisualRegressionTest {
    private VisualTester vtester;
    
<<<<<<< HEAD
=======
    /**
     * A simple line breaker so that our tests are not reliant on the external Java API.
     */
    private static class SimpleTextBreaker implements FSTextBreaker {
        private String text;
        private int position;
        
        @Override
        public int next() {
            int ret = text.indexOf(' ', this.position);
            this.position = ret + 1;
            return ret;
        }

        @Override
        public void setText(String newText) {
            this.text = newText;
            this.position = 0;
        }
    }
    
    /**
     * A simple line breaker that produces similar results to the JRE standard line breaker.
     * So we can test line breaking/justification with conditions more like real world.
     * Also matches soft hyphens.
     */
    private static class CollapsedSpaceTextBreaker implements FSTextBreaker {
        private final static Pattern SPACES = Pattern.compile("[\\s\u00AD]");
        private Matcher matcher;
        
        @Override
        public int next() {
            if (!matcher.find()) {
                return -1;
            }
        
            return matcher.end();
        }

        @Override
        public void setText(String newText) {
            this.matcher = SPACES.matcher(newText);
        }
    }
    
    private static final BuilderConfig WITH_FONT = (builder) -> {
        builder.useFont(new File("target/test/visual-tests/Karla-Bold.ttf"), "TestFont");
        builder.useUnicodeLineBreaker(new SimpleTextBreaker());
    };
    
    private static final BuilderConfig WITH_EXTRA_FONT = (builder) -> {
        WITH_FONT.configure(builder);
        builder.useFont(new File("target/test/visual-tests/SourceSansPro-Regular.ttf"), "ExtraFont");
    };
    
    private static final BuilderConfig WITH_ARABIC = (builder) -> {
        WITH_FONT.configure(builder);
        builder.useFont(new File("target/test/visual-tests/NotoNaskhArabic-Regular.ttf"), "arabic");
        builder.useUnicodeBidiSplitter(new ICUBidiSplitter.ICUBidiSplitterFactory());
        builder.useUnicodeBidiReorderer(new ICUBidiReorderer());
        builder.useUnicodeLineBreaker(new ICUBreakers.ICULineBreaker(Locale.US)); // Overrides WITH_FONT
        builder.defaultTextDirection(TextDirection.LTR);
    };
    
    private static final BuilderConfig WITH_COLLAPSED_LINE_BREAKER = (builder) -> {
        WITH_FONT.configure(builder);
        builder.useUnicodeLineBreaker(new CollapsedSpaceTextBreaker());
    };
    
    /**
     * Output the font file as a regular file so we don't have to use streams.
     * @throws IOException
     */
    private static void makeFontFile(String resource) throws IOException {
        File outputDirectory = new File("target/test/visual-tests/test-output/");
        
        outputDirectory.mkdirs();
        
        File fontFile = new File("target/test/visual-tests/" + resource);
        
        if (!fontFile.exists()) {
            try (InputStream in = TextVisualRegressionTest.class.getResourceAsStream("/visualtest/html/fonts/" + resource)) {
                Files.copy(in, fontFile.toPath());
            }
        }
    }
    
>>>>>>> 15cbfd47
    @BeforeClass
    public static void makeFontFiles() throws IOException {
        TestSupport.makeFontFiles();
    }
    
    @Before
    public void configureTester() {
        File outputDirectory = new File("target/test/visual-tests/test-output/");
        
        vtester = new VisualTester(
                "/visualtest/html/text/",     /* Resource path. */
                "/visualtest/expected/text/", /* Expected resource path */
                outputDirectory
                );
    }
    
    private boolean run(String resource) throws IOException {
        return vtester.runTest(resource, TestSupport.WITH_FONT);
    }
    
    /**
     * Tests simple text output in absolute positioned blocks.
     */
    @Test
    public void testPositioningAbsolute() throws IOException {
        assertTrue(run("positioning-absolute"));
    }
    
    /**
     * Tests z-index property for text with absolute positioned elements. 
     */
    @Test
    public void testZIndexWithAbsolutePosition() throws IOException {
        assertTrue(run("z-index-absolute"));
    }
    
    /**
     * Tests fixed element text is repeated on each page.
     */
    @Test
    public void testPositioningFixed() throws IOException {
        assertTrue(run("positioning-fixed"));
    } 

    /**
     * Tests overflow:hidden and visible with text. Containers are static blocks.
     * Overflow content includes static blocks and floats.
     */
    @Test
    public void testOverflow() throws IOException {
        assertTrue(run("overflow"));
    }
    
    /**
     * Tests that static block text overflows onto inserted shadow page. 
     */
    @Test
    public void testHorizPageOverflowStatic() throws IOException {
        assertTrue(run("horiz-page-overflow-static"));
    }
    
    /**
     * Tests that absolute positioned block text overflows onto inserted shadow page.
     */
    @Test
    public void testHorizPageOverflowAbsolute() throws IOException {
        assertTrue(run("horiz-page-overflow-absolute"));
    }
    
    /**
     * Tests that static floated block text overflows onto inserted shadow page.
     */
    @Test
    public void testHorizPageOverflowFloat() throws IOException {
        assertTrue(run("horiz-page-overflow-float"));
    }
    
    /**
     * Tests that non-paginated table column text overflows onto inserted shadow page.
     */
    @Test
    public void testHorizPageOverflowTable() throws IOException {
        assertTrue(run("horiz-page-overflow-table"));
    }
    
    /**
     * Tests that paginated table column (including header and footer) text overflows onto inserted shadow page.
     */
    @Test
    public void testHorizPageOverflowTablePaged() throws IOException {
        assertTrue(run("horiz-page-overflow-table-paged"));
    }
    
    /**
     * Tests that fixed block text does NOT overflow onto inserted shadow pages.
     */
    @Test
    public void testHorizPageOverflowFixed() throws IOException {
        assertTrue(run("horiz-page-overflow-fixed"));
    }
    
    /**
     * Tests that nowrap and too long text overflows onto inserted shadow page.
     */
    @Test
    public void testHorizPageOverflowInline() throws IOException {
        assertTrue(run("horiz-page-overflow-inline"));
    }
    
    /**
     * Tests that static inline-block text overflows onto inserted shadow page.
     */
    @Test
    public void testHorizPageOverflowInlineBlock() throws IOException {
        assertTrue(run("horiz-page-overflow-inline-block"));
    }

    /**
     * Tests that a static inline-block sitting entirely on an overflow page appears.
     */
    @Test
    public void testHorizPageOverflowInlineBlock2() throws IOException {
        assertTrue(run("horiz-page-overflow-inline-block-2"));
    }
    
    /**
     * Tests that overflow:hidden text does NOT generate shadow pages. Includes case where content
     * is absolute block and a case where content is a static block. 
     */
    @Test
    public void testHorizPageOverflowHidden() throws IOException {
        assertTrue(run("horiz-page-overflow-hidden"));
    }
    
    /**
     * Tests that text content transformed past page edge appears on shadow page.
     */
    @Test
    public void testHorizPageOverflowTransform() throws IOException {
        assertTrue(run("horiz-page-overflow-transform"));
    }
    
    /**
     * Tests that text content transformed past page edge generates a shadow page.
     */
    @Test
    public void testHorizPageOverflowTransform2() throws IOException {
        assertTrue(run("horiz-page-overflow-transform-2"));
    }
    
    /**
     * Tests that rotated text on overflow page entirely clipped out by the page margin
     * should not generate an overflow page as such page will be visually empty.
     */
    @Test
    @Ignore // Output contains visually empty overflow page.
    public void testHorizPageOverflowTransform3() throws IOException {
        assertTrue(run("horiz-page-overflow-transform-3"));
    }
    
    /**
     * Tests that a nowrap span inside a line wraps to a new line if needed. Issue 302.
     */
    @Test
    @Ignore // Greedily puts nowrap span on same line even though it does not fit.
    public void testLineWrapNoWrapSpan() throws IOException {
        assertTrue(run("line-wrap-nowrap-span"));
    }

    /**
     * Tests that an element boundary is NOT seen as a line break opportunity by itself (eg. mid word). Issue 39.
     */
    @Test
    @Ignore // Element start and finish are seen as line breaking opportunities.
    public void testLineWrapShouldNotWrapElementBoundary() throws IOException {
        assertTrue(run("line-wrap-should-not-wrap-element-boundary"));
    }
    
    /**
     * Tests that with word-wrap: break-word an oversized word will start on its
     * own line and be split over as many lines as needed.
     */
    @Test
    public void testLineWrapBreakWord() throws IOException {
        assertTrue(run("line-wrap-break-word"));
    }
    
    /**
     * Tests that word-break: break-all is supported. Ie. A break can be inserted in the middle of 
     * a word at the end of the line even if the word could fit on a line by itself. Issue 113.
     */
    @Test
    @Ignore // We do not support the word-break CSS property.
    public void testLineWrapBreakAll() throws IOException {
        assertTrue(run("line-wrap-break-all"));
    }
    
    /**
     * Tests that white-space: pre-wrap works as specified. Issue 305.
     */
    @Test
    public void testLineWrapPreWrap() throws IOException {
        assertTrue(run("line-wrap-pre-wrap"));
    }
    
    /**
     * Tests that text content dows not overflow a static block with overflow:hidden.
     */
    @Test
    public void testHiddenStatic() throws IOException {
        assertTrue(run("hidden-static"));
    }
    
    /**
     * Tests that text in a static inline-block content does not overflow a static block with overflow:hidden.
     */
    @Test
    public void testHiddenInlineBlock() throws IOException {
        assertTrue(run("hidden-inline-block"));
    }

    /**
     * Tests that text in a floated block does not overflow a static block with overflow:hidden.
     */
    @Test
    public void testHiddenFloat() throws IOException {
        assertTrue(run("hidden-float"));
    }
    
    /**
     * Tests that text in transformed static blocks does not overflow static block parent with overflow:hidden.
     */
    @Test
    public void testHiddenTransform() throws IOException {
        assertTrue(run("hidden-transform"));
    }
    
    /**
     * Tests that text in an absolute block does not overflow relative block parent with overflow:hidden.
     */
    @Test
    public void testHiddenAbsolute() throws IOException {
        assertTrue(run("hidden-absolute"));
    }
    
    /**
     * Tests that text in an absolute block does not overflow relative block parent with overflow:hidden.
     * Issue 273.
     */
    @Test
    public void testHiddenAbsolute2() throws IOException {
        assertTrue(run("hidden-absolute-2"));
    }
    
    /**
     * Tests that overflow hidden inside a transformed element correctly uses
     * the transformed coordinate space.
     */
    @Test
    public void testHiddenInsideTransform() throws IOException {
        assertTrue(run("hidden-inside-transform"));
    }
    
    /**
     * Tests that static inline-blocks expand to fit their text.
     */
    @Test
    public void testInlineBlockExpands() throws IOException {
        assertTrue(run("inline-block-expands"));
    }

    /**
     * Tests that text does not overflow inline-block with overflow set to hidden.
     */
    @Test
    public void testInlineBlockHidden() throws IOException {
        assertTrue(run("inline-block-hidden"));
    }

    /**
     * Tests that static inline-block can contain floating static block text.
     * @see {@link VisualRegressionTest#testInlineBlockFloat()}
     */
    @Ignore // Float is hidden behind the background-color of inline-block.
            // This is because floats are painted before inline-blocks.
            // This problem is also present in the old slow renderer.
    @Test
    public void testInlineBlockFloat() throws IOException {
        assertTrue(run("inline-block-float"));
    }
    
    /**
     * Tests that relative inline-block can contain absolute positioned block with text.
     */
    @Test
    public void testInlineBlockAbsolute() throws IOException {
        assertTrue(run("inline-block-absolute"));
    }
    
    /**
     * With static blocks, rotate then translate, page margin, body margin and padding.
     */
    @Test
    public void testTransformWithinTransform() throws IOException {
        assertTrue(run("transform-inside-transform"));
    }
    
    /**
     * With an absolute block, rotate, large page margin, small block margin, small padding, small border.
     */
    @Test
    public void testTransformAbsolute() throws IOException {
        assertTrue(run("transform-absolute"));
    }

    /**
     * With a floated static block, rotate, large page margin, small block margin, small padding, small border.
     * Also tests transform across multiple vertical pages.
     */
    @Test
    public void testTransformFloat() throws IOException {
        assertTrue(run("transform-float"));
    }
    
    /**
     * Tests that transform of inline-block renders correctly.
     */
    @Test
    public void testTransformInlineBlock() throws IOException {
        assertTrue(run("transform-inline-block"));
    }
    
    /**
     * Tests a long text transform in left-middle on overflow page.
     * Common case of wanting a strip of vertical text in the left margin.
     */
    @Test
    public void testPageMarginsLongTextTransform() throws IOException {
        assertTrue(run("page-margins-long-text-transform"));
    }
    
    /**
     * Tests a running div with overflow hidden containing a larger replaced text.
     * On two vertical pages and one overflow page. 
     */
    @Test
    public void testRunningOverflowHidden() throws IOException {
        assertTrue(run("running-overflow-hidden"));
    }
    
    /**
     * Tests that an oversized text in a running element does not generate a horizontal overflow page.
     */
    @Test
    public void testRunningOverflowNotGenerated() throws IOException {
        assertTrue(run("running-overflow-not-generated"));
    }
    
    /**
     * Tests that an oversized text in a fixed element does not generate a horizontal overflow page.
     */
    @Test
    public void testFixedOverflowNotGenerated() throws IOException {
        assertTrue(run("fixed-overflow-not-generated"));
    }
    
    /**
     * Tests that fixed position elements are appearing on overflow pages.
     */
    @Test
    public void testFixedOnOverflowPages() throws IOException {
        assertTrue(run("fixed-on-overflow-pages"));
    }
    
    /**
     * Tests that a nested float in a fixed element renders correctly.
     */
    @Test
    public void testFixedNestedFloat() throws IOException {
        assertTrue(run("fixed-nested-float"));
    }
    
    /**
     * Tests that a nested inline-block in a fixed element renders correctly.
     */
    @Test
    public void testFixedNestedInlineBlock() throws IOException {
        assertTrue(run("fixed-nested-inline-block"));
    }
    
    /**
     * Tests that a nested transform in a fixed element renders correctly.
     */
    @Test
    public void testFixedNestedTransform() throws IOException {
        assertTrue(run("fixed-nested-transform"));
    }
    
    /**
     * Tests that hidden overflow works in fixed position elements.
     */
    @Test
    public void testFixedNestedHidden() throws IOException {
        assertTrue(run("fixed-nested-hidden"));
    }
    
    /**
     * Tests that a non-paginated table does not output table header, footer or caption on every page.
     */
    @Test
    public void testTableNonPaginated() throws IOException {
        assertTrue(run("table-non-paginated"));
    }
    
    /**
     * Tests that a paginated table DOES output table header and footer on every page (but caption only on first page).
     */
    @Test
    public void testTablePaginated() throws IOException {
        assertTrue(run("table-paginated"));
    }
    
    /**
     * Tests that a text-only table too wide after auto-layout will generate overflow pages.
     */
    @Test
    public void testTableHorizPageOverflow() throws IOException {
        assertTrue(run("table-horiz-page-overflow"));
    }
    
    /**
     * Tests page and pages counter as well as -fs-if-cut-off function with overflow page.
     */
    @Test
    public void testContentPageNumbers() throws IOException {
        assertTrue(run("content-page-numbers"));
    }
    
    /**
     * Tests a typical table-of-contents setup with leader function, attr function and target-counter function.
     * With overflow page in the middle.
     */
    @Test
    public void testContentTableOfContentsExample() throws IOException {
        assertTrue(run("content-toc-example"));
    }
    
    /**
     * Tests that the table caption position is correct in the case when the table is not 100% width.
     * Issue 340.
     */
    @Test
    @Ignore // Failing because the caption box is set as 100% the width of its container, regardless of the table width.
    public void testTableCaptionPosition() throws IOException {
        assertTrue(run("table-caption-position"));
    }
    
    /**
     * Tests that bi-directional Arabic renders correctly (at least as far as I can compare with browser).
     */
    @Test
    public void testArabicBiDi() throws IOException {
        assertTrue(vtester.runTest("arabic-bidi", TestSupport.WITH_ARABIC));
    }
    
    /**
     * Tests that letter-spacing property works correctly with bi-directional text.
     * Semi-related to issue 342.
     */
    @Test
    public void testLetterSpacingBidi() throws IOException {
        assertTrue(vtester.runTest("letter-spacing-bidi", TestSupport.WITH_ARABIC));   
    }
    
    /**
     * Tests that letter spacing property works correctly with mutliple fallback fonts.
     * Issue 342.
     */
    @Test
    public void testLetterSpacingFallbackFonts() throws IOException {
        assertTrue(vtester.runTest("letter-spacing-fallback-fonts", TestSupport.WITH_EXTRA_FONT));
    }
    
    /**
     * Tests that text-justification works when fallback fonts are being used.
     */
    @Test
    public void testJustificationFallbackFonts() throws IOException {
        assertTrue(vtester.runTest("text-justify-fallback-fonts", TestSupport.WITH_EXTRA_FONT));
    }
    
    /**
     * Tests that justified text doesn't have space at the end of some lines.
     * Issue 351.
     */
    @Test
    public void testJustifySpaceAtEnd() throws IOException {
        assertTrue(vtester.runTest("text-justify-space-at-end", TestSupport.WITH_COLLAPSED_LINE_BREAKER));
    }
    
    /**
     * Tests that soft hyphens used as a line break are converted to visible hyphens.
     * Issue 403.
     */
    @Test
    public void testSoftHyphens() throws IOException {
        assertTrue(vtester.runTest("soft-hyphens", WITH_COLLAPSED_LINE_BREAKER));
    }
    
    /**
     * Tests that flowing columns containing only text in unbalanced mode
     * are correctly laid out.
     */
    @Test
    public void testColumnsSimpleUnbalanced() throws IOException {
        assertTrue(run("columns-simple-unbalanced"));
    }

    /**
     * Tests columns with nested content such as paragraphs, lists and span.
     */
    @Test
    public void testColumnsNestedUnbalanced() throws IOException {
        assertTrue(run("columns-nested-unbalanced"));
    }
    
    /**
     * Tests columns containing floated and clear elements.
     * Also tests explicit column breaks.
     */
    @Test
    public void testColumnsFloatsUnbalanced() throws IOException {
        assertTrue(run("columns-floats-unbalanced"));
    }
    
}<|MERGE_RESOLUTION|>--- conflicted
+++ resolved
@@ -15,96 +15,6 @@
 public class TextVisualRegressionTest {
     private VisualTester vtester;
     
-<<<<<<< HEAD
-=======
-    /**
-     * A simple line breaker so that our tests are not reliant on the external Java API.
-     */
-    private static class SimpleTextBreaker implements FSTextBreaker {
-        private String text;
-        private int position;
-        
-        @Override
-        public int next() {
-            int ret = text.indexOf(' ', this.position);
-            this.position = ret + 1;
-            return ret;
-        }
-
-        @Override
-        public void setText(String newText) {
-            this.text = newText;
-            this.position = 0;
-        }
-    }
-    
-    /**
-     * A simple line breaker that produces similar results to the JRE standard line breaker.
-     * So we can test line breaking/justification with conditions more like real world.
-     * Also matches soft hyphens.
-     */
-    private static class CollapsedSpaceTextBreaker implements FSTextBreaker {
-        private final static Pattern SPACES = Pattern.compile("[\\s\u00AD]");
-        private Matcher matcher;
-        
-        @Override
-        public int next() {
-            if (!matcher.find()) {
-                return -1;
-            }
-        
-            return matcher.end();
-        }
-
-        @Override
-        public void setText(String newText) {
-            this.matcher = SPACES.matcher(newText);
-        }
-    }
-    
-    private static final BuilderConfig WITH_FONT = (builder) -> {
-        builder.useFont(new File("target/test/visual-tests/Karla-Bold.ttf"), "TestFont");
-        builder.useUnicodeLineBreaker(new SimpleTextBreaker());
-    };
-    
-    private static final BuilderConfig WITH_EXTRA_FONT = (builder) -> {
-        WITH_FONT.configure(builder);
-        builder.useFont(new File("target/test/visual-tests/SourceSansPro-Regular.ttf"), "ExtraFont");
-    };
-    
-    private static final BuilderConfig WITH_ARABIC = (builder) -> {
-        WITH_FONT.configure(builder);
-        builder.useFont(new File("target/test/visual-tests/NotoNaskhArabic-Regular.ttf"), "arabic");
-        builder.useUnicodeBidiSplitter(new ICUBidiSplitter.ICUBidiSplitterFactory());
-        builder.useUnicodeBidiReorderer(new ICUBidiReorderer());
-        builder.useUnicodeLineBreaker(new ICUBreakers.ICULineBreaker(Locale.US)); // Overrides WITH_FONT
-        builder.defaultTextDirection(TextDirection.LTR);
-    };
-    
-    private static final BuilderConfig WITH_COLLAPSED_LINE_BREAKER = (builder) -> {
-        WITH_FONT.configure(builder);
-        builder.useUnicodeLineBreaker(new CollapsedSpaceTextBreaker());
-    };
-    
-    /**
-     * Output the font file as a regular file so we don't have to use streams.
-     * @throws IOException
-     */
-    private static void makeFontFile(String resource) throws IOException {
-        File outputDirectory = new File("target/test/visual-tests/test-output/");
-        
-        outputDirectory.mkdirs();
-        
-        File fontFile = new File("target/test/visual-tests/" + resource);
-        
-        if (!fontFile.exists()) {
-            try (InputStream in = TextVisualRegressionTest.class.getResourceAsStream("/visualtest/html/fonts/" + resource)) {
-                Files.copy(in, fontFile.toPath());
-            }
-        }
-    }
-    
->>>>>>> 15cbfd47
     @BeforeClass
     public static void makeFontFiles() throws IOException {
         TestSupport.makeFontFiles();
