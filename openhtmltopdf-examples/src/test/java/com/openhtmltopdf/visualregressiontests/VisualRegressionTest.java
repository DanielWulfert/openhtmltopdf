--- conflicted
+++ resolved
@@ -922,7 +922,6 @@
         assertTrue(vt.runTest("issue-399-table-header-with-no-rows"));    
     }
     
-<<<<<<< HEAD
     /**
      * Tests that a paginated table pushed to the next page does not have too
      * much height in the first body row and the thead section is not orphaned on
@@ -933,7 +932,7 @@
     @Ignore // First td has too much height, thead is orphaned on first page.
     public void testIssue202PaginatedTableAtStartOfNewPage() throws IOException {
         assertTrue(vt.runTest("issue-202-paginated-table-start-page"));
-=======
+    }
 
     /**
      * Tests that justified text with non-justified content (br) nested inside it
@@ -943,7 +942,6 @@
     @Test
     public void testIssue420JustifyTextNullPointerException() throws IOException {
         assertTrue(vt.runTest("issue-420-justify-text-null-pointer-exception"));
->>>>>>> c520a524
     }
     
     /**
