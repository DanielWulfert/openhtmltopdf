<?xml version="1.0" encoding="UTF-8"?>
<project xmlns="http://maven.apache.org/POM/4.0.0" xmlns:xsi="http://www.w3.org/2001/XMLSchema-instance" xsi:schemaLocation="http://maven.apache.org/POM/4.0.0 http://maven.apache.org/xsd/maven-4.0.0.xsd">

  <modelVersion>4.0.0</modelVersion>

  <groupId>com.openhtmltopdf</groupId>
  <artifactId>openhtmltopdf-parent</artifactId>
  <version>0.0.1-RC13-SNAPSHOT</version>

  <packaging>pom</packaging>

  <name>Openhtmltopdf</name>
  <description>Open-HTML-to-PDF is a HTML and CSS renderer written in Java.  It supports Java2D and PDF output. Open-HTML-to-PDF is a fork of Flying-saucer with additional features.</description>

  <url>https://github.com/danfickle/openhtmltopdf</url>

  <licenses>
    <license>
      <name>GNU Lesser General Public License (LGPL), version 2.1 or later</name>
      <url>http://www.gnu.org/licenses/lgpl.html</url>
    </license>
  </licenses>

  <modules>
    <module>openhtmltopdf-core</module>
    <module>openhtmltopdf-log4j</module>
    <module>openhtmltopdf-slf4j</module>
    <module>openhtmltopdf-examples</module>
    <module>openhtmltopdf-pdfbox</module>
    <module>openhtmltopdf-rtl-support</module>
    <module>openhtmltopdf-jsoup-dom-converter</module>
    <module>openhtmltopdf-svg-support</module>
    <module>openhtmltopdf-java2d</module>
<<<<<<< HEAD
    <module>openhtmltopdf-objects</module>
=======
    <module>openhtmltopdf-mathml-support</module>
>>>>>>> c8ff009b
  </modules>

  <scm>
    <connection>scm:git:git://github.com/danfickle/openhtmltopdf.git</connection>
    <developerConnection>scm:git:https://github.com/danfickle/openhtmltopdf.git</developerConnection>
    <url>git://github.com/danfickle/openhtmltopdf.git</url>
    <tag>HEAD</tag>
  </scm>

  <distributionManagement>
    <repository>
      <id>bintray</id>
      <url>https://api.bintray.com/maven/danfickle/maven/com.openhtmltopdf:openhtmltopdf-parent</url>
    </repository>
  </distributionManagement>

  <developers>
    <developer>
      <id>danfickle</id>
      <name>Daniel Fickling</name>
      <email>newtab@gmail.com</email>
    </developer>
    <developer>
      <id>pdoubleya</id>
      <name>Patrick Wright</name>
      <email>pdoubleya@gmail.com</email>
    </developer>
    <developer>
      <id>peter.brant</id>
      <name>Peter Brant</name>
      <email>peter.brant@gmail.com</email>
    </developer>
  </developers>

  <profiles>
    <profile>
      <id>doclint-java8-disable</id>
      <activation>
        <jdk>[1.8,)</jdk>
      </activation>
      <properties>
        <javadoc.opts>-Xdoclint:none</javadoc.opts>
      </properties>
    </profile>
  </profiles>

  <build>
     <extensions>
      <extension>
        <groupId>org.apache.maven.wagon</groupId>
        <artifactId>wagon-ssh</artifactId>
        <version>2.10</version>
      </extension>
    </extensions>
    <plugins>
      <plugin>
        <artifactId>maven-release-plugin</artifactId>
        <version>2.5.2</version>
        <configuration>
          <useReleaseProfile>false</useReleaseProfile>
          <releaseProfiles>release</releaseProfiles>
          <autoVersionSubmodules>true</autoVersionSubmodules>
        </configuration>
      </plugin>
      <plugin>
        <artifactId>maven-compiler-plugin</artifactId>
        <version>3.3</version>
        <configuration>
          <source>1.6</source>
          <target>1.6</target>
        </configuration>
      </plugin>

      <plugin>
        <groupId>org.apache.maven.plugins</groupId>
        <artifactId>maven-source-plugin</artifactId>
        <version>2.4</version>
        <executions>
          <execution>
            <id>attach-sources</id>
            <goals>
              <goal>jar</goal>
            </goals>
          </execution>
        </executions>
      </plugin>

      <plugin>
        <groupId>org.apache.maven.plugins</groupId>
        <artifactId>maven-javadoc-plugin</artifactId>
        <version>2.10.3</version>
        <configuration>
          <additionalparam>${javadoc.opts}</additionalparam>
        </configuration>
        <executions>
          <execution>
            <id>attach-javadocs</id>
            <goals>
              <goal>jar</goal>
            </goals>
          </execution>
        </executions>
      </plugin>
    </plugins>
  </build>

  <properties>
    <project.build.sourceEncoding>UTF-8</project.build.sourceEncoding>
  </properties>

</project><|MERGE_RESOLUTION|>--- conflicted
+++ resolved
@@ -31,11 +31,8 @@
     <module>openhtmltopdf-jsoup-dom-converter</module>
     <module>openhtmltopdf-svg-support</module>
     <module>openhtmltopdf-java2d</module>
-<<<<<<< HEAD
     <module>openhtmltopdf-objects</module>
-=======
     <module>openhtmltopdf-mathml-support</module>
->>>>>>> c8ff009b
   </modules>
 
   <scm>
